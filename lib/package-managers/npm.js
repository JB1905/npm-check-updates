--- conflicted
+++ resolved
@@ -68,7 +68,6 @@
     })
 }
 
-<<<<<<< HEAD
 /** Get platform-specific default prefix to pass on to npm.
  * @param options.global
  * @param options.prefix
@@ -88,49 +87,6 @@
 }
 
 module.exports = {
-=======
-module.exports = {
-
-    /**
-     * @param args.global
-     * @param args.registry
-     * @param args.prefix
-     */
-    init: function (args) {
-
-        args = args || {};
-
-        // use pickBy to eliminate undefined values
-        return npm.loadAsync(_.pickBy({
-            silent: true,
-            global: args.global || undefined,
-            prefix: args.prefix || undefined
-        }, _.identity))
-            .then(function () {
-
-            // configure registry
-                if (args.registry) {
-                    npm.config.set('registry', args.registry);
-                }
-
-                rawPromisify(npm.commands);
-
-                // FIX: for ncu -g doesn't work on homebrew or windows #146
-                // https://github.com/tjunnone/npm-check-updates/issues/146
-                if (args.global && npm.config.get('prefix').match('Cellar')) {
-                    npm.config.set('prefix', '/usr/local');
-                }
-
-                // Workaround: set prefix on windows for global packages
-                // Only needed when using npm api directly
-                if (process.platform === 'win32' && npm.config.get('global') && !process.env.prefix) {
-                    npm.config.set('prefix', process.env.AppData + '\\npm');
-                }
-
-                return initialized = true;
-            });
-    },
->>>>>>> daa88aa8
 
     /**
      * @options.cwd (optional)
@@ -168,14 +124,10 @@
     newest: function (packageName, currentVersion, pre) {
         return view(packageName, 'time')
             .then(_.keys)
-<<<<<<< HEAD
+            .then(_.partialRight(_.pullAll, ['modified', 'created']))
             .then(function (versions) {
                 return _.last(pre ? versions : filterOutPrereleaseVersions(versions));
             });
-=======
-            .then(_.partialRight(_.pullAll, ['modified', 'created']))
-            .then(_.last);
->>>>>>> daa88aa8
     },
 
     greatest: function (packageName, currentVersion, pre) {
